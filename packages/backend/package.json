--- conflicted
+++ resolved
@@ -7,23 +7,12 @@
     "serve": "npm run build && firebase emulators:start --only functions --config-dir ../../config",
     "shell": "npm run build && firebase functions:shell --config-dir ../../config",
     "start": "npm run shell",
-<<<<<<< HEAD
-    "deploy": "firebase deploy --only functions",
-    "logs": "firebase functions:log",
-    "generateKey": "ts-node ./scripts/generateKey.ts",
-    "signMessage": "ts-node ./scripts/signMessage.ts",
-    "test": "jest",
-    "test:watch": "jest --watch",
-    "test:coverage": "jest --coverage",
-    "test:integration": "RUN_INTEGRATION_TESTS=true jest --testPathPattern=integration"
-=======
     "deploy": "firebase deploy --only functions --config-dir ../../config",
     "logs": "firebase functions:log --config-dir ../../config",
     "generateKey": "ts-node ../../scripts/generateKey.ts",
     "signMessage": "ts-node ../../scripts/signMessage.ts",
     "test": "jest",
     "format": "prettier --write ."
->>>>>>> cb02e603
   },
   "engines": {
     "node": "22"
