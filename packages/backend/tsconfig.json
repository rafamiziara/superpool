{
  "compilerOptions": {
    "module": "commonjs",
    "esModuleInterop": true,
    "moduleResolution": "node",
    "noImplicitReturns": true,
    "noUnusedLocals": false,
    "outDir": "lib",
    "sourceMap": true,
    "strict": true,
<<<<<<< HEAD
    "target": "es2017",
    "isolatedModules": true,
    "skipLibCheck": true
  },
  "compileOnSave": true,
  "include": [
    "src"
  ],
  "exclude": [
    "src/**/*.test.ts",
    "**/*.test.ts"
  ]
=======
    "target": "es2022",
    "isolatedModules": true,
    "skipLibCheck": true,
    "types": ["node", "jest"]
  },
  "compileOnSave": true,
  "include": ["src"]
>>>>>>> cb02e603
}<|MERGE_RESOLUTION|>--- conflicted
+++ resolved
@@ -8,20 +8,6 @@
     "outDir": "lib",
     "sourceMap": true,
     "strict": true,
-<<<<<<< HEAD
-    "target": "es2017",
-    "isolatedModules": true,
-    "skipLibCheck": true
-  },
-  "compileOnSave": true,
-  "include": [
-    "src"
-  ],
-  "exclude": [
-    "src/**/*.test.ts",
-    "**/*.test.ts"
-  ]
-=======
     "target": "es2022",
     "isolatedModules": true,
     "skipLibCheck": true,
@@ -29,5 +15,4 @@
   },
   "compileOnSave": true,
   "include": ["src"]
->>>>>>> cb02e603
 }